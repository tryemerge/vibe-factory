# Rust
/target
**/*.rs.bk

# Node.js
node_modules/
npm-debug.log*
yarn-debug.log*
yarn-error.log*
.pnpm-debug.log*

# Build outputs
/dist
/build

# Environment variables
.env
.env.local
.env.development.local
.env.test.local
.env.production.local

# IDE
.vscode/
.idea/
*.swp
*.swo
*~

# OS
.DS_Store
.DS_Store?
._*
.Spotlight-V100
.Trashes
ehthumbs.db
Thumbs.db

# Runtime data
pids
*.pid
*.seed
*.pid.lock

# Coverage directory used by tools like istanbul
coverage/
*.lcov

# nyc test coverage
.nyc_output

# ESLint cache
.eslintcache

# Optional npm cache directory
.npm

# Optional eslint cache
.eslintcache

# Storybook build outputs
.out
.storybook-out

.env
frontend/dist
crates/executors/bindings
crates/utils/bindings
crates/services/bindings

build-npm-package-codesign.sh

npx-cli/dist
npx-cli/vibe-kanban-*
vibe-kanban-*.tgz

# Development ports file
.dev-ports.json

<<<<<<< HEAD
dev_assets
dev_assets_*/
=======
# Ignore runtime dev_assets but track template
dev_assets/
!dev_assets_template/

>>>>>>> 015b93f1
/frontend/.env.sentry-build-plugin
.ssh

vibe-kanban-cloud/

# Temporary database files
state_temp.db
**/state_temp.db

# Lock files (project uses pnpm)
package-lock.json<|MERGE_RESOLUTION|>--- conflicted
+++ resolved
@@ -77,15 +77,11 @@
 # Development ports file
 .dev-ports.json
 
-<<<<<<< HEAD
-dev_assets
-dev_assets_*/
-=======
 # Ignore runtime dev_assets but track template
 dev_assets/
 !dev_assets_template/
+dev_assets_*/
 
->>>>>>> 015b93f1
 /frontend/.env.sentry-build-plugin
 .ssh
 
