use chrono::{DateTime, Utc};
use serde::{Deserialize, Serialize};
use sqlx::{Executor, FromRow, Sqlite, SqlitePool};
use ts_rs::TS;
use uuid::Uuid;

#[derive(Debug, Clone, FromRow, Serialize, Deserialize, TS)]
pub struct WorkflowStation {
    pub id: Uuid,
    pub workflow_id: Uuid,
    pub name: String,
    pub position: i64,
    pub description: Option<String>,
    pub x_position: f64,
    pub y_position: f64,
    pub agent_id: Option<Uuid>, // Phase 1.1: One agent per station
    pub station_prompt: Option<String>, // Phase 1.1: Instructions for this station's agent
    pub output_context_keys: Option<String>, // JSON array: ["design_doc", "api_spec"]
<<<<<<< HEAD
    pub is_terminator: bool, // Phase 5: Terminator stations trigger PR creation
=======
    pub is_terminator: bool, // Phase 3.6: Marks final stations that trigger workflow completion
>>>>>>> c5e8e581
    pub created_at: DateTime<Utc>,
    pub updated_at: DateTime<Utc>,
}

#[derive(Debug, Deserialize, TS)]
pub struct CreateWorkflowStation {
    pub workflow_id: Uuid,
    pub name: String,
    pub position: i64,
    pub description: Option<String>,
    pub x_position: Option<f64>,
    pub y_position: Option<f64>,
    pub agent_id: Option<Uuid>,
    pub station_prompt: Option<String>,
    pub output_context_keys: Option<String>,
    pub is_terminator: Option<bool>,
}

#[derive(Debug, Deserialize, TS)]
pub struct UpdateWorkflowStation {
    pub name: Option<String>,
    pub position: Option<i64>,
    pub description: Option<String>,
    pub x_position: Option<f64>,
    pub y_position: Option<f64>,
    pub agent_id: Option<Uuid>,
    pub station_prompt: Option<String>,
    pub output_context_keys: Option<String>,
    pub is_terminator: Option<bool>,
}

impl WorkflowStation {
    pub async fn find_by_workflow_id(
        pool: &SqlitePool,
        workflow_id: Uuid,
    ) -> Result<Vec<Self>, sqlx::Error> {
        sqlx::query_as!(
            WorkflowStation,
            r#"SELECT
                id as "id!: Uuid",
                workflow_id as "workflow_id!: Uuid",
                name,
                position,
                description,
                x_position,
                y_position,
                agent_id as "agent_id: Uuid",
                station_prompt,
                output_context_keys,
                is_terminator as "is_terminator!: bool",
                created_at as "created_at!: DateTime<Utc>",
                updated_at as "updated_at!: DateTime<Utc>"
               FROM workflow_stations
               WHERE workflow_id = $1
               ORDER BY position ASC"#,
            workflow_id
        )
        .fetch_all(pool)
        .await
    }

    pub async fn find_by_id(pool: &SqlitePool, id: Uuid) -> Result<Option<Self>, sqlx::Error> {
        sqlx::query_as!(
            WorkflowStation,
            r#"SELECT
                id as "id!: Uuid",
                workflow_id as "workflow_id!: Uuid",
                name,
                position,
                description,
                x_position,
                y_position,
                agent_id as "agent_id: Uuid",
                station_prompt,
                output_context_keys,
                is_terminator as "is_terminator!: bool",
                created_at as "created_at!: DateTime<Utc>",
                updated_at as "updated_at!: DateTime<Utc>"
               FROM workflow_stations
               WHERE id = $1"#,
            id
        )
        .fetch_optional(pool)
        .await
    }

    pub async fn create(
        pool: &SqlitePool,
        data: CreateWorkflowStation,
        station_id: Uuid,
    ) -> Result<Self, sqlx::Error> {
        let x_position = data.x_position.unwrap_or(0.0);
        let y_position = data.y_position.unwrap_or(0.0);
        let is_terminator = data.is_terminator.unwrap_or(false);

        sqlx::query_as!(
            WorkflowStation,
            r#"INSERT INTO workflow_stations (id, workflow_id, name, position, description, x_position, y_position, agent_id, station_prompt, output_context_keys, is_terminator)
               VALUES ($1, $2, $3, $4, $5, $6, $7, $8, $9, $10, $11)
               RETURNING
                id as "id!: Uuid",
                workflow_id as "workflow_id!: Uuid",
                name,
                position,
                description,
                x_position,
                y_position,
                agent_id as "agent_id: Uuid",
                station_prompt,
                output_context_keys,
                is_terminator as "is_terminator!: bool",
                created_at as "created_at!: DateTime<Utc>",
                updated_at as "updated_at!: DateTime<Utc>""#,
            station_id,
            data.workflow_id,
            data.name,
            data.position,
            data.description,
            x_position,
            y_position,
            data.agent_id,
            data.station_prompt,
            data.output_context_keys,
            is_terminator
        )
        .fetch_one(pool)
        .await
    }

    pub async fn update(
        pool: &SqlitePool,
        id: Uuid,
        data: UpdateWorkflowStation,
    ) -> Result<Self, sqlx::Error> {
        // Get existing station to preserve unchanged fields
        let existing = Self::find_by_id(pool, id)
            .await?
            .ok_or(sqlx::Error::RowNotFound)?;

        let name = data.name.unwrap_or(existing.name);
        let position = data.position.unwrap_or(existing.position);
        let description = data.description.or(existing.description);
        let x_position = data.x_position.unwrap_or(existing.x_position);
        let y_position = data.y_position.unwrap_or(existing.y_position);
        let agent_id = data.agent_id.or(existing.agent_id);
        let station_prompt = data.station_prompt.or(existing.station_prompt);
        let output_context_keys = data.output_context_keys.or(existing.output_context_keys);
        let is_terminator = data.is_terminator.unwrap_or(existing.is_terminator);

        sqlx::query_as!(
            WorkflowStation,
            r#"UPDATE workflow_stations
               SET name = $2, position = $3, description = $4, x_position = $5, y_position = $6, agent_id = $7, station_prompt = $8, output_context_keys = $9, is_terminator = $10, updated_at = CURRENT_TIMESTAMP
               WHERE id = $1
               RETURNING
                id as "id!: Uuid",
                workflow_id as "workflow_id!: Uuid",
                name,
                position,
                description,
                x_position,
                y_position,
                agent_id as "agent_id: Uuid",
                station_prompt,
                output_context_keys,
                is_terminator as "is_terminator!: bool",
                created_at as "created_at!: DateTime<Utc>",
                updated_at as "updated_at!: DateTime<Utc>""#,
            id,
            name,
            position,
            description,
            x_position,
            y_position,
            agent_id,
            station_prompt,
            output_context_keys,
            is_terminator
        )
        .fetch_one(pool)
        .await
    }

    pub async fn delete<'e, E>(executor: E, id: Uuid) -> Result<u64, sqlx::Error>
    where
        E: Executor<'e, Database = Sqlite>,
    {
        let result = sqlx::query!("DELETE FROM workflow_stations WHERE id = $1", id)
            .execute(executor)
            .await?;
        Ok(result.rows_affected())
    }
}<|MERGE_RESOLUTION|>--- conflicted
+++ resolved
@@ -16,11 +16,7 @@
     pub agent_id: Option<Uuid>, // Phase 1.1: One agent per station
     pub station_prompt: Option<String>, // Phase 1.1: Instructions for this station's agent
     pub output_context_keys: Option<String>, // JSON array: ["design_doc", "api_spec"]
-<<<<<<< HEAD
-    pub is_terminator: bool, // Phase 5: Terminator stations trigger PR creation
-=======
     pub is_terminator: bool, // Phase 3.6: Marks final stations that trigger workflow completion
->>>>>>> c5e8e581
     pub created_at: DateTime<Utc>,
     pub updated_at: DateTime<Utc>,
 }
