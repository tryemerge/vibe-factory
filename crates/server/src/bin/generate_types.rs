use std::{collections::HashMap, env, fs, path::Path};

use schemars::{JsonSchema, Schema, SchemaGenerator, generate::SchemaSettings};
use ts_rs::TS;

fn generate_types_content() -> String {
    // 4. Friendly banner
    const HEADER: &str = "// This file was generated by `crates/core/src/bin/generate_types.rs`.\n
// Do not edit this file manually.\n
// If you are an AI, and you absolutely have to edit this file, please confirm with the user first.";

    let decls: Vec<String> = vec![
        services::services::filesystem::DirectoryEntry::decl(),
        services::services::filesystem::DirectoryListResponse::decl(),
        db::models::project::Project::decl(),
        db::models::project::CreateProject::decl(),
        db::models::project::UpdateProject::decl(),
        db::models::project::SearchResult::decl(),
        db::models::project::SearchMatchType::decl(),
        executors::actions::ExecutorAction::decl(),
        executors::mcp_config::McpConfig::decl(),
        executors::actions::ExecutorActionType::decl(),
        executors::actions::script::ScriptContext::decl(),
        executors::actions::script::ScriptRequest::decl(),
        executors::actions::script::ScriptRequestLanguage::decl(),
        executors::executors::BaseCodingAgent::decl(),
        executors::executors::CodingAgent::decl(),
        db::models::tag::Tag::decl(),
        db::models::tag::CreateTag::decl(),
        db::models::tag::UpdateTag::decl(),
        server::routes::tags::TagSearchParams::decl(),
        db::models::task::TaskStatus::decl(),
        db::models::task::Task::decl(),
        db::models::task::TaskWithAttemptStatus::decl(),
        db::models::task::TaskRelationships::decl(),
        db::models::task::CreateTask::decl(),
        db::models::task::UpdateTask::decl(),
        db::models::image::Image::decl(),
        db::models::image::CreateImage::decl(),
        utils::response::ApiResponse::<()>::decl(),
        server::routes::config::UserSystemInfo::decl(),
        server::routes::config::Environment::decl(),
        server::routes::config::McpServerQuery::decl(),
        server::routes::config::UpdateMcpServersBody::decl(),
        server::routes::config::GetMcpServerResponse::decl(),
        server::routes::task_attempts::CreateFollowUpAttempt::decl(),
        services::services::drafts::DraftResponse::decl(),
        services::services::drafts::UpdateFollowUpDraftRequest::decl(),
        services::services::drafts::UpdateRetryFollowUpDraftRequest::decl(),
        server::routes::task_attempts::ChangeTargetBranchRequest::decl(),
        server::routes::task_attempts::ChangeTargetBranchResponse::decl(),
        server::routes::tasks::CreateAndStartTaskRequest::decl(),
        server::routes::task_attempts::CreateGitHubPrRequest::decl(),
        server::routes::images::ImageResponse::decl(),
        services::services::github_service::GitHubServiceError::decl(),
        services::services::config::Config::decl(),
        services::services::config::NotificationConfig::decl(),
        services::services::config::ThemeMode::decl(),
        services::services::config::EditorConfig::decl(),
        services::services::config::EditorType::decl(),
        services::services::config::GitHubConfig::decl(),
        services::services::config::SoundFile::decl(),
        services::services::config::UiLanguage::decl(),
        services::services::config::ShowcaseState::decl(),
        services::services::auth::DeviceFlowStartResponse::decl(),
        server::routes::auth::DevicePollStatus::decl(),
        server::routes::auth::CheckTokenResponse::decl(),
        services::services::git::GitBranch::decl(),
        utils::diff::Diff::decl(),
        utils::diff::DiffChangeKind::decl(),
        services::services::github_service::RepositoryInfo::decl(),
        executors::command::CommandBuilder::decl(),
        executors::profile::ExecutorProfileId::decl(),
        executors::profile::ExecutorConfig::decl(),
        executors::executors::BaseAgentCapability::decl(),
        executors::executors::claude::ClaudeCode::decl(),
        executors::executors::gemini::Gemini::decl(),
        executors::executors::gemini::GeminiModel::decl(),
        executors::executors::amp::Amp::decl(),
        executors::executors::codex::Codex::decl(),
        executors::executors::codex::SandboxMode::decl(),
        executors::executors::codex::AskForApproval::decl(),
        executors::executors::codex::ReasoningEffort::decl(),
        executors::executors::codex::ReasoningSummary::decl(),
        executors::executors::codex::ReasoningSummaryFormat::decl(),
        executors::executors::cursor::CursorAgent::decl(),
        executors::executors::copilot::Copilot::decl(),
        executors::executors::opencode::Opencode::decl(),
        executors::executors::qwen::QwenCode::decl(),
        executors::executors::AppendPrompt::decl(),
        executors::actions::coding_agent_initial::CodingAgentInitialRequest::decl(),
        executors::actions::coding_agent_follow_up::CodingAgentFollowUpRequest::decl(),
        server::routes::task_attempts::CreateTaskAttemptBody::decl(),
        server::routes::task_attempts::RebaseTaskAttemptRequest::decl(),
        server::routes::task_attempts::GitOperationError::decl(),
        server::routes::task_attempts::ReplaceProcessRequest::decl(),
        server::routes::task_attempts::CommitInfo::decl(),
        server::routes::task_attempts::BranchStatus::decl(),
        services::services::git::ConflictOp::decl(),
        db::models::task_attempt::TaskAttempt::decl(),
        db::models::execution_process::ExecutionProcess::decl(),
        db::models::execution_process::ExecutionProcessStatus::decl(),
        db::models::execution_process::ExecutionProcessRunReason::decl(),
        db::models::merge::Merge::decl(),
        db::models::merge::DirectMerge::decl(),
        db::models::merge::PrMerge::decl(),
        db::models::merge::MergeStatus::decl(),
        db::models::merge::PullRequestInfo::decl(),
        db::models::draft::Draft::decl(),
        db::models::draft::DraftType::decl(),
        db::models::agent::Agent::decl(),
        db::models::agent::CreateAgent::decl(),
        db::models::agent::UpdateAgent::decl(),
        db::models::workflow::Workflow::decl(),
        db::models::workflow::CreateWorkflow::decl(),
        db::models::workflow::UpdateWorkflow::decl(),
        db::models::workflow_station::WorkflowStation::decl(),
        db::models::workflow_station::CreateWorkflowStation::decl(),
        db::models::workflow_station::UpdateWorkflowStation::decl(),
        db::models::station_context::StationContext::decl(),
        db::models::station_context::CreateStationContext::decl(),
        db::models::station_context::UpdateStationContext::decl(),
        db::models::station_transition::StationTransition::decl(),
        db::models::station_transition::CreateStationTransition::decl(),
        db::models::station_transition::UpdateStationTransition::decl(),
        db::models::task_station_execution::TaskStationExecution::decl(),
        db::models::task_station_execution::CreateTaskStationExecution::decl(),
        db::models::task_station_execution::UpdateTaskStationExecution::decl(),
<<<<<<< HEAD
        server::routes::workflows::workflow_executions::ExecuteWorkflowRequest::decl(),
        server::routes::workflows::workflow_executions::ExecuteWorkflowResponse::decl(),
=======
        db::models::workflow_execution::WorkflowExecution::decl(),
        db::models::workflow_execution::CreateWorkflowExecution::decl(),
        db::models::workflow_execution::UpdateWorkflowExecution::decl(),
        db::models::station_execution::StationExecution::decl(),
        db::models::station_execution::CreateStationExecution::decl(),
        db::models::station_execution::UpdateStationExecution::decl(),
>>>>>>> f09c412e
        executors::logs::CommandExitStatus::decl(),
        executors::logs::CommandRunResult::decl(),
        executors::logs::NormalizedEntry::decl(),
        executors::logs::NormalizedEntryType::decl(),
        executors::logs::FileChange::decl(),
        executors::logs::ActionType::decl(),
        executors::logs::TodoItem::decl(),
        executors::logs::ToolResult::decl(),
        executors::logs::ToolResultValueType::decl(),
        executors::logs::ToolStatus::decl(),
        executors::logs::utils::patch::PatchType::decl(),
        utils::approvals::ApprovalStatus::decl(),
        utils::approvals::CreateApprovalRequest::decl(),
        utils::approvals::ApprovalResponse::decl(),
        serde_json::Value::decl(),
    ];

    let body = decls
        .into_iter()
        .map(|d| {
            let trimmed = d.trim_start();
            if trimmed.starts_with("export") {
                d
            } else {
                format!("export {trimmed}")
            }
        })
        .collect::<Vec<_>>()
        .join("\n\n");

    format!("{HEADER}\n\n{body}")
}

fn generate_json_schema<T: JsonSchema>() -> Result<String, serde_json::Error> {
    // Draft-07, inline everything (no $defs)
    let mut settings = SchemaSettings::draft07();
    settings.inline_subschemas = true;

    let generator: SchemaGenerator = settings.into_generator();
    let schema: Schema = generator.into_root_schema_for::<T>();

    // Convert to JSON value to manipulate it
    let mut schema_value: serde_json::Value = serde_json::to_value(&schema)?;
    // Remove the title from root schema to prevent RJSF from creating an outer field container
    if let Some(obj) = schema_value.as_object_mut() {
        obj.remove("title");
    }
    let formatted = serde_json::to_string_pretty(&schema_value)?;
    Ok(formatted)
}

fn generate_schemas() -> Result<HashMap<&'static str, String>, serde_json::Error> {
    // // Generate schemas for all executor types
    println!("Generating JSON schemas…");
    let schemas: HashMap<&str, String> = HashMap::from([
        (
            "amp",
            generate_json_schema::<executors::executors::amp::Amp>()?,
        ),
        (
            "claude_code",
            generate_json_schema::<executors::executors::claude::ClaudeCode>()?,
        ),
        (
            "gemini",
            generate_json_schema::<executors::executors::gemini::Gemini>()?,
        ),
        (
            "codex",
            generate_json_schema::<executors::executors::codex::Codex>()?,
        ),
        (
            "cursor_agent",
            generate_json_schema::<executors::executors::cursor::CursorAgent>()?,
        ),
        (
            "opencode",
            generate_json_schema::<executors::executors::opencode::Opencode>()?,
        ),
        (
            "qwen_code",
            generate_json_schema::<executors::executors::qwen::QwenCode>()?,
        ),
        (
            "copilot",
            generate_json_schema::<executors::executors::copilot::Copilot>()?,
        ),
    ]);
    println!(
        "✅ JSON schemas generated. {} schemas created.",
        schemas.len()
    );
    Ok(schemas)
}

fn write_schemas(
    schemas_path: &Path,
    schemas: HashMap<&str, String>,
) -> Result<(), Box<dyn std::error::Error>> {
    fs::create_dir_all(schemas_path)?;

    for (name, content) in schemas {
        let schema_file = schemas_path.join(format!("{}.json", name));
        fs::write(&schema_file, content)?;
        println!("✅ Generated schema: {}", schema_file.display());
    }

    Ok(())
}

fn schemas_up_to_date(schemas_path: &Path, schemas: &HashMap<&str, String>) -> bool {
    for (name, expected_content) in schemas {
        let schema_file = schemas_path.join(format!("{}.json", name));
        let current_content = fs::read_to_string(&schema_file).unwrap_or_default();
        if &current_content != expected_content {
            eprintln!("❌ Schema shared/schemas/{}.json is not up to date.", name);
            return false;
        }
    }
    true
}

fn main() {
    let args: Vec<String> = env::args().collect();
    let check_mode = args.iter().any(|arg| arg == "--check");

    let shared_path = Path::new("shared");

    println!("Generating TypeScript types…");

    let generated_types = generate_types_content();
    let schema_content = match generate_schemas() {
        Ok(s) => s,
        Err(e) => {
            eprintln!("❌ Failed to generate JSON schemas: {}", e);
            std::process::exit(1);
        }
    };

    let types_path = shared_path.join("types.ts");
    let schemas_path = shared_path.join("schemas");

    if check_mode {
        // Check TypeScript types
        let current = fs::read_to_string(&types_path).unwrap_or_default();
        let types_up_to_date = if current == generated_types {
            println!("✅ shared/types.ts is up to date.");
            true
        } else {
            eprintln!("❌ shared/types.ts is not up to date.");
            false
        };

        // Check JSON schemas
        let schemas_up_to_date = schemas_up_to_date(&schemas_path, &schema_content);

        // Exit with appropriate code
        if types_up_to_date && schemas_up_to_date {
            std::process::exit(0);
        } else {
            eprintln!("Please run 'npm run generate-types' and commit the changes.");
            std::process::exit(1);
        }
    } else {
        // Wipe existing shared
        fs::remove_dir_all(shared_path).ok();

        // Recreate folder
        fs::create_dir_all(shared_path).expect("cannot create shared");

        // Write the file as before
        fs::write(&types_path, generated_types).expect("unable to write types.ts");
        println!("✅ TypeScript types generated in shared/");

        write_schemas(&schemas_path, schema_content).expect("unable to write schemas");

        println!("✅ JSON schemas generated in shared/schemas/");
    }
}<|MERGE_RESOLUTION|>--- conflicted
+++ resolved
@@ -126,17 +126,14 @@
         db::models::task_station_execution::TaskStationExecution::decl(),
         db::models::task_station_execution::CreateTaskStationExecution::decl(),
         db::models::task_station_execution::UpdateTaskStationExecution::decl(),
-<<<<<<< HEAD
-        server::routes::workflows::workflow_executions::ExecuteWorkflowRequest::decl(),
-        server::routes::workflows::workflow_executions::ExecuteWorkflowResponse::decl(),
-=======
         db::models::workflow_execution::WorkflowExecution::decl(),
         db::models::workflow_execution::CreateWorkflowExecution::decl(),
         db::models::workflow_execution::UpdateWorkflowExecution::decl(),
         db::models::station_execution::StationExecution::decl(),
         db::models::station_execution::CreateStationExecution::decl(),
         db::models::station_execution::UpdateStationExecution::decl(),
->>>>>>> f09c412e
+        server::routes::workflows::workflow_executions::ExecuteWorkflowRequest::decl(),
+        server::routes::workflows::workflow_executions::ExecuteWorkflowResponse::decl(),
         executors::logs::CommandExitStatus::decl(),
         executors::logs::CommandRunResult::decl(),
         executors::logs::NormalizedEntry::decl(),
