--- conflicted
+++ resolved
@@ -894,38 +894,6 @@
   },
 };
 
-<<<<<<< HEAD
-// Workflow APIs (Factory Floor workflows)
-// Note: Backend API endpoints may not be implemented yet
-export const workflowsApi = {
-  list: async (_projectId: string) => {
-    // Placeholder for when backend is ready
-    console.warn('Workflow API not yet implemented');
-    return [];
-  },
-
-  get: async (_workflowId: string) => {
-    // Placeholder for when backend is ready
-    console.warn('Workflow API not yet implemented');
-    return null;
-  },
-
-  create: async (_projectId: string, _name: string, _description?: string) => {
-    // Placeholder for when backend is ready
-    console.warn('Workflow API not yet implemented');
-    return null;
-  },
-
-  update: async (_workflowId: string, _updates: { name?: string; description?: string }) => {
-    // Placeholder for when backend is ready
-    console.warn('Workflow API not yet implemented');
-    return null;
-  },
-
-  delete: async (_workflowId: string) => {
-    // Placeholder for when backend is ready
-    console.warn('Workflow API not yet implemented');
-=======
 // Workflow APIs
 export const workflowsApi = {
   getAll: async (): Promise<Workflow[]> => {
@@ -969,41 +937,11 @@
       method: 'DELETE',
     });
     return handleApiResponse<void>(response);
->>>>>>> 034f815b
   },
 };
 
 // Workflow Station APIs
 export const workflowStationsApi = {
-<<<<<<< HEAD
-  list: async (_workflowId: string) => {
-    // Placeholder for when backend is ready
-    console.warn('Workflow Station API not yet implemented');
-    return [];
-  },
-
-  get: async (_stationId: string) => {
-    // Placeholder for when backend is ready
-    console.warn('Workflow Station API not yet implemented');
-    return null;
-  },
-
-  create: async (_workflowId: string, _data: any) => {
-    // Placeholder for when backend is ready
-    console.warn('Workflow Station API not yet implemented');
-    return null;
-  },
-
-  update: async (_stationId: string, _updates: any) => {
-    // Placeholder for when backend is ready
-    console.warn('Workflow Station API not yet implemented');
-    return null;
-  },
-
-  delete: async (_stationId: string) => {
-    // Placeholder for when backend is ready
-    console.warn('Workflow Station API not yet implemented');
-=======
   getByWorkflowId: async (workflowId: string): Promise<WorkflowStation[]> => {
     const response = await makeRequest(
       `/api/workflows/${workflowId}/stations`
@@ -1046,41 +984,11 @@
       method: 'DELETE',
     });
     return handleApiResponse<void>(response);
->>>>>>> 034f815b
   },
 };
 
 // Station Transition APIs
 export const stationTransitionsApi = {
-<<<<<<< HEAD
-  list: async (_workflowId: string) => {
-    // Placeholder for when backend is ready
-    console.warn('Station Transition API not yet implemented');
-    return [];
-  },
-
-  get: async (_transitionId: string) => {
-    // Placeholder for when backend is ready
-    console.warn('Station Transition API not yet implemented');
-    return null;
-  },
-
-  create: async (_workflowId: string, _sourceStationId: string, _targetStationId: string, _data?: any) => {
-    // Placeholder for when backend is ready
-    console.warn('Station Transition API not yet implemented');
-    return null;
-  },
-
-  update: async (_transitionId: string, _updates: any) => {
-    // Placeholder for when backend is ready
-    console.warn('Station Transition API not yet implemented');
-    return null;
-  },
-
-  delete: async (_transitionId: string) => {
-    // Placeholder for when backend is ready
-    console.warn('Station Transition API not yet implemented');
-=======
   getByWorkflowId: async (
     workflowId: string
   ): Promise<StationTransition[]> => {
@@ -1125,6 +1033,5 @@
       method: 'DELETE',
     });
     return handleApiResponse<void>(response);
->>>>>>> 034f815b
   },
 };