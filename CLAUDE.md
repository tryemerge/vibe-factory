# CLAUDE.md

This file provides guidance to Claude Code (claude.ai/code) when working with code in this repository.

## Prerequisites

Before starting development, ensure you have:
- [Rust](https://rustup.rs/) (latest stable)
- [Node.js](https://nodejs.org/) >=18
- [pnpm](https://pnpm.io/) >=8

Install additional development tools:
```bash
cargo install cargo-watch
cargo install sqlx-cli
pnpm i
```

## Essential Commands

### Development
```bash
# Start development servers with hot reload (frontend + backend)
pnpm run dev

# Individual dev servers
pnpm run frontend:dev    # Frontend only (port 3000)
pnpm run backend:dev     # Backend only (port auto-assigned)

# Build production version
pnpm run build:npx       # Or: ./local-build.sh
```

### Testing & Validation
```bash
# Run all checks (frontend + backend)
pnpm run check

# Frontend specific
cd frontend && pnpm run lint          # Lint TypeScript/React code
cd frontend && pnpm run format:check  # Check formatting
cd frontend && pnpm run format        # Auto-fix formatting
cd frontend && pnpm exec tsc --noEmit # TypeScript type checking

# Backend specific  
cargo test --workspace               # Run all Rust tests
cargo test -p <crate_name>          # Test specific crate
cargo test test_name                # Run specific test
cargo fmt --all -- --check          # Check Rust formatting
cargo clippy --all --all-targets --all-features -- -D warnings  # Linting

# Type generation (after modifying Rust types)
pnpm run generate-types               # Regenerate TypeScript types from Rust
pnpm run generate-types:check        # Verify types are up to date
```

### Database Operations
```bash
# SQLx migrations
sqlx migrate run                     # Apply migrations
sqlx database create                 # Create database

# Database is auto-copied from dev_assets_seed/ on dev server start
```

## Architecture Overview

### Tech Stack
- **Backend**: Rust with Axum web framework, Tokio async runtime, SQLx for database
- **Frontend**: React 18 + TypeScript + Vite, Tailwind CSS, shadcn/ui components  
- **Database**: SQLite with SQLx migrations
- **Type Sharing**: ts-rs generates TypeScript types from Rust structs
- **MCP Server**: Built-in Model Context Protocol server for AI agent integration

### Project Structure
```
crates/
├── server/         # Axum HTTP server, API routes, MCP server
├── db/            # Database models, migrations, SQLx queries
├── executors/     # AI coding agent integrations (Claude, Gemini, etc.)
├── services/      # Business logic, GitHub, auth, git operations
├── local-deployment/  # Local deployment logic
└── utils/         # Shared utilities

frontend/          # React application
├── src/
│   ├── components/  # React components (TaskCard, ProjectCard, etc.)
│   ├── pages/      # Route pages
│   ├── hooks/      # Custom React hooks (useEventSourceManager, etc.)
│   └── lib/        # API client, utilities

shared/types.ts    # Auto-generated TypeScript types from Rust
```

### Key Architectural Patterns

1. **Event Streaming**: Server-Sent Events (SSE) for real-time updates
   - Process logs stream to frontend via `/api/events/processes/:id/logs`
   - Task diffs stream via `/api/events/task-attempts/:id/diff`

2. **Git Worktree Management**: Each task execution gets isolated git worktree
   - Managed by `WorktreeManager` service
   - Automatic cleanup of orphaned worktrees

3. **Executor Pattern**: Pluggable AI agent executors
   - Each executor (Claude, Gemini, etc.) implements common interface
   - Actions: `coding_agent_initial`, `coding_agent_follow_up`, `script`

4. **MCP Integration**: Vibe Kanban acts as MCP server
   - Tools: `list_projects`, `list_tasks`, `create_task`, `update_task`, etc.
   - AI agents can manage tasks via MCP protocol

### API Patterns

- REST endpoints under `/api/*`
- Frontend dev server proxies to backend (configured in vite.config.ts)
- Authentication via GitHub OAuth (device flow)
- All database queries in `crates/db/src/models/`

### Development Workflow

1. **Backend changes first**: When modifying both frontend and backend, start with backend
2. **Type generation**: Run `npm run generate-types` after modifying Rust types
3. **Database migrations**: Create in `crates/db/migrations/`, apply with `sqlx migrate run`
4. **Component patterns**: Follow existing patterns in `frontend/src/components/`

### Testing Strategy

- **Unit tests**: Colocated with code in each crate
- **Integration tests**: In `tests/` directory of relevant crates  
- **Frontend tests**: TypeScript compilation and linting only
- **CI/CD**: GitHub Actions workflow in `.github/workflows/test.yml`

### Environment Variables

Build-time (set when building):
- `GITHUB_CLIENT_ID`: GitHub OAuth app ID (default: Bloop AI's app)
- `POSTHOG_API_KEY`: Analytics key (optional)

Runtime:
- `BACKEND_PORT`: Backend server port (default: auto-assign)
- `FRONTEND_PORT`: Frontend dev port (default: 3000)
- `HOST`: Backend host (default: 127.0.0.1)
<<<<<<< HEAD
- `VIBE_WORKTREE_DIR`: Custom directory for git worktrees (default: platform-specific temp dir)
  - Supports absolute paths: `/custom/path/to/worktrees`
  - Supports tilde expansion: `~/my-worktrees`
  - Supports relative paths (resolved from current directory)
- `DISABLE_WORKTREE_ORPHAN_CLEANUP`: Debug flag for worktrees
=======
- `DISABLE_WORKTREE_ORPHAN_CLEANUP`: Debug flag for worktrees
- `GIT_SCAN_TIMEOUT_MS`: Git repository scan timeout (default: 5000ms)
- `GIT_SCAN_HARD_TIMEOUT_MS`: Git repository hard timeout (default: 10000ms)
- `GIT_SCAN_MAX_DEPTH`: Maximum directory depth for git scanning (default: 3)

## Dogfooding: Using Vibe-Factory to Develop Itself

When using vibe-factory to work on itself, each worktree needs an isolated environment to safely test changes without breaking the orchestration system.

### Project Configuration for Self-Development

**Copy Files:**
```
.env
```

**Setup Script:**
```bash
#!/bin/bash
set -e

# Install dependencies
pnpm install

# Copy template database (production snapshot)
mkdir -p dev_assets
cp dev_assets_template/db.sqlite dev_assets/db.sqlite
cp dev_assets_template/config.json dev_assets/config.json

# Run migrations on copied database
WORKTREE_DB="$(pwd)/dev_assets/db.sqlite"
cd crates/db && DATABASE_URL="sqlite://$WORKTREE_DB" sqlx migrate run && cd ../..

echo "✅ Worktree ready with isolated database"
```

**Dev Server Script** (optional, for testing backend changes):
```bash
#!/bin/bash
# Run isolated backend + frontend
BACKEND_PORT=0 pnpm run dev
```

### Database Template

- `dev_assets_template/` contains a snapshot of the production database
- This directory is version-controlled (unlike `dev_assets/`)
- Each worktree gets a fresh copy for isolated testing
- Update template when you want worktrees to have fresh production data:
  ```bash
  cp dev_assets/db.sqlite dev_assets_template/db.sqlite
  ```

### Why This Architecture?

- **Main instance** (port 3000/3001): Safe orchestrator, manages tasks, never crashes
- **Worktree instances** (auto-assigned ports): Isolated backends for testing changes
- **Template DB**: Realistic production data for each worktree without conflicts
- **Safe merges**: Schema changes tested in isolation before merging to main
>>>>>>> 015b93f1
<|MERGE_RESOLUTION|>--- conflicted
+++ resolved
@@ -141,13 +141,10 @@
 - `BACKEND_PORT`: Backend server port (default: auto-assign)
 - `FRONTEND_PORT`: Frontend dev port (default: 3000)
 - `HOST`: Backend host (default: 127.0.0.1)
-<<<<<<< HEAD
 - `VIBE_WORKTREE_DIR`: Custom directory for git worktrees (default: platform-specific temp dir)
   - Supports absolute paths: `/custom/path/to/worktrees`
   - Supports tilde expansion: `~/my-worktrees`
   - Supports relative paths (resolved from current directory)
-- `DISABLE_WORKTREE_ORPHAN_CLEANUP`: Debug flag for worktrees
-=======
 - `DISABLE_WORKTREE_ORPHAN_CLEANUP`: Debug flag for worktrees
 - `GIT_SCAN_TIMEOUT_MS`: Git repository scan timeout (default: 5000ms)
 - `GIT_SCAN_HARD_TIMEOUT_MS`: Git repository hard timeout (default: 10000ms)
@@ -206,5 +203,4 @@
 - **Main instance** (port 3000/3001): Safe orchestrator, manages tasks, never crashes
 - **Worktree instances** (auto-assigned ports): Isolated backends for testing changes
 - **Template DB**: Realistic production data for each worktree without conflicts
-- **Safe merges**: Schema changes tested in isolation before merging to main
->>>>>>> 015b93f1
+- **Safe merges**: Schema changes tested in isolation before merging to main